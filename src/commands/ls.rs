use crate::errors::ShellError;
use crate::prelude::*;

<<<<<<< HEAD
pub fn ls(args: CommandArgs, registry: &CommandRegistry) -> Result<OutputStream, ShellError> {
    let env = args.env.clone();
    let env = env.lock().unwrap();
    let args = args.evaluate_once(registry)?;
    let path = env.path.to_path_buf();
    let mut full_path = PathBuf::from(path);
    match &args.nth(0) {
        Some(Spanned {
            item: Value::Primitive(Primitive::String(s)),
            ..
        }) => full_path.push(Path::new(&s)),
        _ => {}
    }

    let entries = std::fs::read_dir(&full_path);

    let entries = match entries {
        Err(e) => {
            if let Some(s) = args.nth(0) {
                return Err(ShellError::labeled_error(
                    e.to_string(),
                    e.to_string(),
                    s.span,
                ));
            } else {
                return Err(ShellError::maybe_labeled_error(
                    e.to_string(),
                    e.to_string(),
                    args.name_span(),
                ));
            }
        }
        Ok(o) => o,
    };

    let mut shell_entries = VecDeque::new();

    for entry in entries {
        let value = dir_entry_dict(&entry?, args.name_span())?;
        shell_entries.push_back(ReturnSuccess::value(value))
    }
    Ok(shell_entries.to_output_stream())
=======
pub fn ls(args: CommandArgs) -> Result<OutputStream, ShellError> {
    args.shell_manager.ls(args.call_info, args.input)
>>>>>>> 600f0f3a
}<|MERGE_RESOLUTION|>--- conflicted
+++ resolved
@@ -1,15 +1,14 @@
 use crate::errors::ShellError;
+use crate::object::dir_entry_dict;
 use crate::prelude::*;
+use std::path::{Path, PathBuf};
 
-<<<<<<< HEAD
 pub fn ls(args: CommandArgs, registry: &CommandRegistry) -> Result<OutputStream, ShellError> {
-    let env = args.env.clone();
-    let env = env.lock().unwrap();
     let args = args.evaluate_once(registry)?;
-    let path = env.path.to_path_buf();
+    let path = PathBuf::from(args.shell_manager.path());
     let mut full_path = PathBuf::from(path);
     match &args.nth(0) {
-        Some(Spanned {
+        Some(Tagged {
             item: Value::Primitive(Primitive::String(s)),
             ..
         }) => full_path.push(Path::new(&s)),
@@ -24,10 +23,10 @@
                 return Err(ShellError::labeled_error(
                     e.to_string(),
                     e.to_string(),
-                    s.span,
+                    s.span(),
                 ));
             } else {
-                return Err(ShellError::maybe_labeled_error(
+                return Err(ShellError::labeled_error(
                     e.to_string(),
                     e.to_string(),
                     args.name_span(),
@@ -40,12 +39,19 @@
     let mut shell_entries = VecDeque::new();
 
     for entry in entries {
-        let value = dir_entry_dict(&entry?, args.name_span())?;
+        let entry = entry?;
+        let filepath = entry.path();
+        let filename = filepath.strip_prefix(&full_path).unwrap();
+        let value = dir_entry_dict(
+            filename,
+            &entry.metadata()?,
+            Tag::unknown_origin(args.call_info.name_span),
+        )?;
         shell_entries.push_back(ReturnSuccess::value(value))
     }
     Ok(shell_entries.to_output_stream())
-=======
-pub fn ls(args: CommandArgs) -> Result<OutputStream, ShellError> {
-    args.shell_manager.ls(args.call_info, args.input)
->>>>>>> 600f0f3a
+
+    // pub fn ls(args: CommandArgs, registry: &CommandRegistry) -> Result<OutputStream, ShellError> {
+    //     let args = args.evaluate_once(registry)?;
+    //     args.shell_manager.ls(args, args.input)
 }